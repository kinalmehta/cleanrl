MIT License

Copyright (c) 2019 Costa Huang

Permission is hereby granted, free of charge, to any person obtaining a copy
of this software and associated documentation files (the "Software"), to deal
in the Software without restriction, including without limitation the rights
to use, copy, modify, merge, publish, distribute, sublicense, and/or sell
copies of the Software, and to permit persons to whom the Software is
furnished to do so, subject to the following conditions:

The above copyright notice and this permission notice shall be included in all
copies or substantial portions of the Software.

THE SOFTWARE IS PROVIDED "AS IS", WITHOUT WARRANTY OF ANY KIND, EXPRESS OR
IMPLIED, INCLUDING BUT NOT LIMITED TO THE WARRANTIES OF MERCHANTABILITY,
FITNESS FOR A PARTICULAR PURPOSE AND NONINFRINGEMENT. IN NO EVENT SHALL THE
AUTHORS OR COPYRIGHT HOLDERS BE LIABLE FOR ANY CLAIM, DAMAGES OR OTHER
LIABILITY, WHETHER IN AN ACTION OF CONTRACT, TORT OR OTHERWISE, ARISING FROM,
OUT OF OR IN CONNECTION WITH THE SOFTWARE OR THE USE OR OTHER DEALINGS IN THE
SOFTWARE.


--------------------------------------------------------------------------------

Code in `cleanrl/ppo_procgen.py` and `cleanrl/ppg_procgen.py` are adapted from https://github.com/AIcrowd/neurips2020-procgen-starter-kit/blob/142d09586d2272a17f44481a115c4bd817cf6a94/models/impala_cnn_torch.py


Copyright [yyyy] [name of copyright owner]

Licensed under the Apache License, Version 2.0 (the "License");
you may not use this file except in compliance with the License.
You may obtain a copy of the License at

    http://www.apache.org/licenses/LICENSE-2.0

Unless required by applicable law or agreed to in writing, software
distributed under the License is distributed on an "AS IS" BASIS,
WITHOUT WARRANTIES OR CONDITIONS OF ANY KIND, either express or implied.
See the License for the specific language governing permissions and
limitations under the License.

--------------------------------------------------------------------------------
Code in `cleanrl/ddpg_continuous_action.py` and `cleanrl/td3_continuous_action.py` are adapted from https://github.com/sfujim/TD3


MIT License

Copyright (c) 2020 Scott Fujimoto

Permission is hereby granted, free of charge, to any person obtaining a copy
of this software and associated documentation files (the "Software"), to deal
in the Software without restriction, including without limitation the rights
to use, copy, modify, merge, publish, distribute, sublicense, and/or sell
copies of the Software, and to permit persons to whom the Software is
furnished to do so, subject to the following conditions:

The above copyright notice and this permission notice shall be included in all
copies or substantial portions of the Software.

THE SOFTWARE IS PROVIDED "AS IS", WITHOUT WARRANTY OF ANY KIND, EXPRESS OR
IMPLIED, INCLUDING BUT NOT LIMITED TO THE WARRANTIES OF MERCHANTABILITY,
FITNESS FOR A PARTICULAR PURPOSE AND NONINFRINGEMENT. IN NO EVENT SHALL THE
AUTHORS OR COPYRIGHT HOLDERS BE LIABLE FOR ANY CLAIM, DAMAGES OR OTHER
LIABILITY, WHETHER IN AN ACTION OF CONTRACT, TORT OR OTHERWISE, ARISING FROM,
OUT OF OR IN CONNECTION WITH THE SOFTWARE OR THE USE OR OTHER DEALINGS IN THE
SOFTWARE.

--------------------------------------------------------------------------------
Code in `cleanrl/sac_continuous_action.py` is inspired and adapted from [haarnoja/sac](https://github.com/haarnoja/sac), [openai/spinningup](https://github.com/openai/spinningup), [pranz24/pytorch-soft-actor-critic](https://github.com/pranz24/pytorch-soft-actor-critic), [DLR-RM/stable-baselines3](https://github.com/DLR-RM/stable-baselines3), and [denisyarats/pytorch_sac](https://github.com/denisyarats/pytorch_sac).

- [haarnoja/sac](https://github.com/haarnoja/sac/blob/8258e33633c7e37833cc39315891e77adfbe14b2/LICENSE.txt)

COPYRIGHT

All contributions by the University of California:
Copyright (c) 2017, 2018 The Regents of the University of California (Regents)
All rights reserved.

All other contributions:
Copyright (c) 2017, 2018, the respective contributors
All rights reserved.

SAC uses a shared copyright model: each contributor holds copyright over
their contributions to the SAC codebase. The project versioning records all such
contribution and copyright details. If a contributor wants to further mark
their specific copyright on a particular contribution, they should indicate
their copyright solely in the commit message of the change when it is
committed.

LICENSE

Redistribution and use in source and binary forms, with or without
modification, are permitted provided that the following conditions are met: 

1. Redistributions of source code must retain the above copyright notice, this
   list of conditions and the following disclaimer. 
2. Redistributions in binary form must reproduce the above copyright notice,
   this list of conditions and the following disclaimer in the documentation
   and/or other materials provided with the distribution. 

THIS SOFTWARE IS PROVIDED BY THE COPYRIGHT HOLDERS AND CONTRIBUTORS "AS IS" AND
ANY EXPRESS OR IMPLIED WARRANTIES, INCLUDING, BUT NOT LIMITED TO, THE IMPLIED
WARRANTIES OF MERCHANTABILITY AND FITNESS FOR A PARTICULAR PURPOSE ARE
DISCLAIMED. IN NO EVENT SHALL THE COPYRIGHT OWNER OR CONTRIBUTORS BE LIABLE FOR
ANY DIRECT, INDIRECT, INCIDENTAL, SPECIAL, EXEMPLARY, OR CONSEQUENTIAL DAMAGES
(INCLUDING, BUT NOT LIMITED TO, PROCUREMENT OF SUBSTITUTE GOODS OR SERVICES;
LOSS OF USE, DATA, OR PROFITS; OR BUSINESS INTERRUPTION) HOWEVER CAUSED AND
ON ANY THEORY OF LIABILITY, WHETHER IN CONTRACT, STRICT LIABILITY, OR TORT
(INCLUDING NEGLIGENCE OR OTHERWISE) ARISING IN ANY WAY OUT OF THE USE OF THIS
SOFTWARE, EVEN IF ADVISED OF THE POSSIBILITY OF SUCH DAMAGE.

CONTRIBUTION AGREEMENT

By contributing to the SAC repository through pull-request, comment,
or otherwise, the contributor releases their content to the
license and copyright terms herein.

- [openai/spinningup](https://github.com/openai/spinningup/blob/038665d62d569055401d91856abb287263096178/LICENSE)

The MIT License

Copyright (c) 2018 OpenAI (http://openai.com)

Permission is hereby granted, free of charge, to any person obtaining a copy
of this software and associated documentation files (the "Software"), to deal
in the Software without restriction, including without limitation the rights
to use, copy, modify, merge, publish, distribute, sublicense, and/or sell
copies of the Software, and to permit persons to whom the Software is
furnished to do so, subject to the following conditions:

The above copyright notice and this permission notice shall be included in
all copies or substantial portions of the Software.

THE SOFTWARE IS PROVIDED "AS IS", WITHOUT WARRANTY OF ANY KIND, EXPRESS OR
IMPLIED, INCLUDING BUT NOT LIMITED TO THE WARRANTIES OF MERCHANTABILITY,
FITNESS FOR A PARTICULAR PURPOSE AND NONINFRINGEMENT. IN NO EVENT SHALL THE
AUTHORS OR COPYRIGHT HOLDERS BE LIABLE FOR ANY CLAIM, DAMAGES OR OTHER
LIABILITY, WHETHER IN AN ACTION OF CONTRACT, TORT OR OTHERWISE, ARISING FROM,
OUT OF OR IN CONNECTION WITH THE SOFTWARE OR THE USE OR OTHER DEALINGS IN
THE SOFTWARE.

- [DLR-RM/stable-baselines3](https://github.com/DLR-RM/stable-baselines3/blob/44e53ff8115e8f4bff1d5218f10c8c7d1a4cfc12/LICENSE)

The MIT License

Copyright (c) 2019 Antonin Raffin

Permission is hereby granted, free of charge, to any person obtaining a copy
of this software and associated documentation files (the "Software"), to deal
in the Software without restriction, including without limitation the rights
to use, copy, modify, merge, publish, distribute, sublicense, and/or sell
copies of the Software, and to permit persons to whom the Software is
furnished to do so, subject to the following conditions:

The above copyright notice and this permission notice shall be included in
all copies or substantial portions of the Software.

THE SOFTWARE IS PROVIDED "AS IS", WITHOUT WARRANTY OF ANY KIND, EXPRESS OR
IMPLIED, INCLUDING BUT NOT LIMITED TO THE WARRANTIES OF MERCHANTABILITY,
FITNESS FOR A PARTICULAR PURPOSE AND NONINFRINGEMENT. IN NO EVENT SHALL THE
AUTHORS OR COPYRIGHT HOLDERS BE LIABLE FOR ANY CLAIM, DAMAGES OR OTHER
LIABILITY, WHETHER IN AN ACTION OF CONTRACT, TORT OR OTHERWISE, ARISING FROM,
OUT OF OR IN CONNECTION WITH THE SOFTWARE OR THE USE OR OTHER DEALINGS IN
THE SOFTWARE.

- [denisyarats/pytorch_sac](https://github.com/denisyarats/pytorch_sac/blob/81c5b536d3a1c5616b2531e446450df412a064fb/LICENSE)

MIT License

Copyright (c) 2019 Denis Yarats

Permission is hereby granted, free of charge, to any person obtaining a copy
of this software and associated documentation files (the "Software"), to deal
in the Software without restriction, including without limitation the rights
to use, copy, modify, merge, publish, distribute, sublicense, and/or sell
copies of the Software, and to permit persons to whom the Software is
furnished to do so, subject to the following conditions:

The above copyright notice and this permission notice shall be included in all
copies or substantial portions of the Software.

THE SOFTWARE IS PROVIDED "AS IS", WITHOUT WARRANTY OF ANY KIND, EXPRESS OR
IMPLIED, INCLUDING BUT NOT LIMITED TO THE WARRANTIES OF MERCHANTABILITY,
FITNESS FOR A PARTICULAR PURPOSE AND NONINFRINGEMENT. IN NO EVENT SHALL THE
AUTHORS OR COPYRIGHT HOLDERS BE LIABLE FOR ANY CLAIM, DAMAGES OR OTHER
LIABILITY, WHETHER IN AN ACTION OF CONTRACT, TORT OR OTHERWISE, ARISING FROM,
OUT OF OR IN CONNECTION WITH THE SOFTWARE OR THE USE OR OTHER DEALINGS IN THE
SOFTWARE.

<<<<<<< HEAD
---------------------------------------------------------------------------------
The CONTRIBUTING.md is adopted from https://github.com/entity-neural-network/incubator/blob/2a0c38b30828df78c47b0318c76a4905020618dd/CONTRIBUTING.md
and https://github.com/Stable-Baselines-Team/stable-baselines3-contrib/blob/master/CONTRIBUTING.md
   
MIT License

Copyright (c) 2021 Entity Neural Network developers

Permission is hereby granted, free of charge, to any person obtaining a copy
of this software and associated documentation files (the "Software"), to deal
in the Software without restriction, including without limitation the rights
to use, copy, modify, merge, publish, distribute, sublicense, and/or sell
copies of the Software, and to permit persons to whom the Software is
furnished to do so, subject to the following conditions:

The above copyright notice and this permission notice shall be included in all
copies or substantial portions of the Software.

THE SOFTWARE IS PROVIDED "AS IS", WITHOUT WARRANTY OF ANY KIND, EXPRESS OR
IMPLIED, INCLUDING BUT NOT LIMITED TO THE WARRANTIES OF MERCHANTABILITY,
FITNESS FOR A PARTICULAR PURPOSE AND NONINFRINGEMENT. IN NO EVENT SHALL THE
AUTHORS OR COPYRIGHT HOLDERS BE LIABLE FOR ANY CLAIM, DAMAGES OR OTHER
LIABILITY, WHETHER IN AN ACTION OF CONTRACT, TORT OR OTHERWISE, ARISING FROM,
OUT OF OR IN CONNECTION WITH THE SOFTWARE OR THE USE OR OTHER DEALINGS IN THE
SOFTWARE.



MIT License

Copyright (c) 2020 Stable-Baselines Team
=======
- [pranz24/pytorch-soft-actor-critic](https://github.com/pranz24/pytorch-soft-actor-critic/blob/master/LICENSE)

MIT License

Copyright (c) 2018 Pranjal Tandon
>>>>>>> 9428ce60

Permission is hereby granted, free of charge, to any person obtaining a copy
of this software and associated documentation files (the "Software"), to deal
in the Software without restriction, including without limitation the rights
to use, copy, modify, merge, publish, distribute, sublicense, and/or sell
copies of the Software, and to permit persons to whom the Software is
furnished to do so, subject to the following conditions:

The above copyright notice and this permission notice shall be included in all
copies or substantial portions of the Software.

THE SOFTWARE IS PROVIDED "AS IS", WITHOUT WARRANTY OF ANY KIND, EXPRESS OR
IMPLIED, INCLUDING BUT NOT LIMITED TO THE WARRANTIES OF MERCHANTABILITY,
FITNESS FOR A PARTICULAR PURPOSE AND NONINFRINGEMENT. IN NO EVENT SHALL THE
AUTHORS OR COPYRIGHT HOLDERS BE LIABLE FOR ANY CLAIM, DAMAGES OR OTHER
LIABILITY, WHETHER IN AN ACTION OF CONTRACT, TORT OR OTHERWISE, ARISING FROM,
OUT OF OR IN CONNECTION WITH THE SOFTWARE OR THE USE OR OTHER DEALINGS IN THE
SOFTWARE.<|MERGE_RESOLUTION|>--- conflicted
+++ resolved
@@ -188,45 +188,11 @@
 OUT OF OR IN CONNECTION WITH THE SOFTWARE OR THE USE OR OTHER DEALINGS IN THE
 SOFTWARE.
 
-<<<<<<< HEAD
----------------------------------------------------------------------------------
-The CONTRIBUTING.md is adopted from https://github.com/entity-neural-network/incubator/blob/2a0c38b30828df78c47b0318c76a4905020618dd/CONTRIBUTING.md
-and https://github.com/Stable-Baselines-Team/stable-baselines3-contrib/blob/master/CONTRIBUTING.md
-   
-MIT License
-
-Copyright (c) 2021 Entity Neural Network developers
-
-Permission is hereby granted, free of charge, to any person obtaining a copy
-of this software and associated documentation files (the "Software"), to deal
-in the Software without restriction, including without limitation the rights
-to use, copy, modify, merge, publish, distribute, sublicense, and/or sell
-copies of the Software, and to permit persons to whom the Software is
-furnished to do so, subject to the following conditions:
-
-The above copyright notice and this permission notice shall be included in all
-copies or substantial portions of the Software.
-
-THE SOFTWARE IS PROVIDED "AS IS", WITHOUT WARRANTY OF ANY KIND, EXPRESS OR
-IMPLIED, INCLUDING BUT NOT LIMITED TO THE WARRANTIES OF MERCHANTABILITY,
-FITNESS FOR A PARTICULAR PURPOSE AND NONINFRINGEMENT. IN NO EVENT SHALL THE
-AUTHORS OR COPYRIGHT HOLDERS BE LIABLE FOR ANY CLAIM, DAMAGES OR OTHER
-LIABILITY, WHETHER IN AN ACTION OF CONTRACT, TORT OR OTHERWISE, ARISING FROM,
-OUT OF OR IN CONNECTION WITH THE SOFTWARE OR THE USE OR OTHER DEALINGS IN THE
-SOFTWARE.
-
-
-
-MIT License
-
-Copyright (c) 2020 Stable-Baselines Team
-=======
 - [pranz24/pytorch-soft-actor-critic](https://github.com/pranz24/pytorch-soft-actor-critic/blob/master/LICENSE)
 
 MIT License
 
 Copyright (c) 2018 Pranjal Tandon
->>>>>>> 9428ce60
 
 Permission is hereby granted, free of charge, to any person obtaining a copy
 of this software and associated documentation files (the "Software"), to deal
